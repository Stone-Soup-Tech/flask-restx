#!/usr/bin/env python
# -*- coding: utf-8 -*-
# flake8: noqa

import io
import os
import re
import sys

from setuptools import setup, find_packages

RE_REQUIREMENT = re.compile(r"^\s*-r\s*(?P<filename>.*)$")

PYPI_RST_FILTERS = (
    # Replace Python crossreferences by simple monospace
    (r":(?:class|func|meth|mod|attr|obj|exc|data|const):`~(?:\w+\.)*(\w+)`", r"``\1``"),
    (r":(?:class|func|meth|mod|attr|obj|exc|data|const):`([^`]+)`", r"``\1``"),
    # replace doc references
    (
        r":doc:`(.+) <(.*)>`",
        r"`\1 <https://flask-restx.readthedocs.io/en/stable\2.html>`_",
    ),
    # replace issues references
    (
        r":issue:`(.+?)`",
        r"`#\1 <https://github.com/python-restx/flask-restx/issues/\1>`_",
    ),
    # replace pr references
    (r":pr:`(.+?)`", r"`#\1 <https://github.com/python-restx/flask-restx/pull/\1>`_"),
    # replace commit references
    (
        r":commit:`(.+?)`",
        r"`#\1 <https://github.com/python-restx/flask-restx/commit/\1>`_",
    ),
    # Drop unrecognized currentmodule
    (r"\.\. currentmodule:: .*", ""),
)


def rst(filename):
    """
    Load rst file and sanitize it for PyPI.
    Remove unsupported github tags:
     - code-block directive
     - all badges
    """
    content = io.open(filename).read()
    for regex, replacement in PYPI_RST_FILTERS:
        content = re.sub(regex, replacement, content)
    return content


def pip(filename):
    """Parse pip reqs file and transform it to setuptools requirements."""
    requirements = []
    for line in io.open(os.path.join("requirements", "{0}.pip".format(filename))):
        line = line.strip()
        if not line or "://" in line or line.startswith("#"):
            continue
        requirements.append(line)
    return requirements


long_description = "\n".join((rst("README.rst"), ""))


exec(
    compile(open("flask_restx/__about__.py").read(), "flask_restx/__about__.py", "exec")
)

install_requires = pip("install")
doc_require = pip("doc")
tests_require = pip("test")
dev_require = tests_require + pip("develop")

setup(
    name="flask-restx",
    version=__version__,
    description=__description__,
    long_description=long_description,
    url="https://github.com/python-restx/flask-restx",
    author="python-restx Authors",
    packages=find_packages(exclude=["tests", "tests.*"]),
    include_package_data=True,
    install_requires=install_requires,
    tests_require=tests_require,
    dev_require=dev_require,
    extras_require={
        "test": tests_require,
        "doc": doc_require,
        "dev": dev_require,
    },
    license="BSD-3-Clause",
    zip_safe=False,
    keywords="flask restx rest api swagger openapi",
    classifiers=[
        "Development Status :: 5 - Production/Stable",
        "Programming Language :: Python",
        "Environment :: Web Environment",
        "Operating System :: OS Independent",
        "Intended Audience :: Developers",
        "Topic :: System :: Software Distribution",
        "Programming Language :: Python",
<<<<<<< HEAD
        "Programming Language :: Python :: 3.7",
        "Programming Language :: Python :: 3.8",
        "Programming Language :: Python :: 3.10",
=======
        "Programming Language :: Python :: 3",
        "Programming Language :: Python :: 3.7",
        "Programming Language :: Python :: 3.8",
        "Programming Language :: Python :: 3.9",
        "Programming Language :: Python :: 3.10",
        "Programming Language :: Python :: 3.11",
        "Programming Language :: Python :: Implementation :: PyPy",
>>>>>>> ad2210ce
        "Topic :: Software Development :: Libraries :: Python Modules",
        "License :: OSI Approved :: BSD License",
    ],
)<|MERGE_RESOLUTION|>--- conflicted
+++ resolved
@@ -101,11 +101,6 @@
         "Intended Audience :: Developers",
         "Topic :: System :: Software Distribution",
         "Programming Language :: Python",
-<<<<<<< HEAD
-        "Programming Language :: Python :: 3.7",
-        "Programming Language :: Python :: 3.8",
-        "Programming Language :: Python :: 3.10",
-=======
         "Programming Language :: Python :: 3",
         "Programming Language :: Python :: 3.7",
         "Programming Language :: Python :: 3.8",
@@ -113,7 +108,6 @@
         "Programming Language :: Python :: 3.10",
         "Programming Language :: Python :: 3.11",
         "Programming Language :: Python :: Implementation :: PyPy",
->>>>>>> ad2210ce
         "Topic :: Software Development :: Libraries :: Python Modules",
         "License :: OSI Approved :: BSD License",
     ],
