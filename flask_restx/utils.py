--- conflicted
+++ resolved
@@ -3,11 +3,6 @@
 
 from collections import OrderedDict
 from copy import deepcopy
-<<<<<<< HEAD
-from six import iteritems
-from werkzeug.wrappers import Request
-=======
->>>>>>> ad2210ce
 
 from ._http import HTTPStatus
 
