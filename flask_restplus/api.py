--- conflicted
+++ resolved
@@ -580,7 +580,6 @@
         default_data = {}
 
         headers = Headers()
-<<<<<<< HEAD
         for typecheck, handler in self.error_handlers.iteritems():
             if isinstance(e, typecheck):
                 result = handler(e)
@@ -589,43 +588,23 @@
         else:
             if isinstance(e, HTTPException):
                 code = HTTPStatus(e.code)
-                default_data = {
-                    'message': getattr(e, 'description', code.phrase)
-                }
+                if include_message_in_response:
+                    default_data = {
+                        'message': getattr(e, 'description', code.phrase)
+                    }
                 headers = e.get_response().headers
             elif self._default_error_handler:
                 result = self._default_error_handler(e)
                 default_data, code, headers = unpack(result, HTTPStatus.INTERNAL_SERVER_ERROR)
             else:
                 code = HTTPStatus.INTERNAL_SERVER_ERROR
-                default_data = {
-                    'message': code.phrase,
-                }
-=======
-        if e.__class__ in self.error_handlers:
-            handler = self.error_handlers[e.__class__]
-            result = handler(e)
-            default_data, code, headers = unpack(result, HTTPStatus.INTERNAL_SERVER_ERROR)
-        elif isinstance(e, HTTPException):
-            code = HTTPStatus(e.code)
-            if include_message_in_response:
-                default_data = {
-                    'message': getattr(e, 'description', code.phrase)
-                }
-            headers = e.get_response().headers
-        elif self._default_error_handler:
-            result = self._default_error_handler(e)
-            default_data, code, headers = unpack(result, HTTPStatus.INTERNAL_SERVER_ERROR)
-        else:
-            code = HTTPStatus.INTERNAL_SERVER_ERROR
-            if include_message_in_response:
-                default_data = {
-                    'message': code.phrase,
-                }
+                if include_message_in_response:
+                    default_data = {
+                        'message': code.phrase,
+                    }
 
         if include_message_in_response:
             default_data['message'] = default_data.get('message', str(e))
->>>>>>> f476bcbf
 
         data = getattr(e, 'data', default_data)
         fallback_mediatype = None
