--- conflicted
+++ resolved
@@ -9,6 +9,12 @@
 
 from .mask import Mask, apply as apply_mask
 from .utils import unpack
+
+
+def make(cls):
+    if isinstance(cls, type):
+        return cls()
+    return cls
 
 
 def marshal(data, fields, envelope=None, skip_none=False, mask=None, ordered=False):
@@ -49,13 +55,95 @@
     OrderedDict([('a', 100)])
 
     """
+    out, has_wildcards = _marshal(data, fields, envelope, skip_none, mask, ordered)
+
+    if has_wildcards:
+        # ugly local import to avoid dependency loop
+        from .fields import Wildcard
+
+        items = []
+        keys = []
+        for dkey, val in fields.items():
+            if skip_none and (val is None or val == OrderedDict() or val == {}):
+                continue
+            key = dkey
+            if isinstance(val, dict):
+                value = marshal(data, val, skip_none=skip_none, ordered=ordered)
+            else:
+                field = make(val)
+                # exclude already parsed keys from the wildcard
+                if isinstance(field, Wildcard) and keys:
+                    for tmp in keys:
+                        if tmp not in field.exclude:
+                            field.exclude.append(tmp)
+                    keys = []
+                value = field.output(dkey, data)
+                if isinstance(field, Wildcard):
+                    key = field.key or dkey
+                    items.append((key, value))
+                    while True:
+                        value = field.output(dkey, data, ordered=ordered)
+                        if value is None or value == field.default:
+                            break
+                        key = field.key
+                        items.append((key, value))
+                    continue
+
+            keys.append(key)
+            items.append((key, value))
+
+        items = tuple(items)
+
+        out = OrderedDict(items) if ordered else dict(items)
+
+        if envelope:
+            out = OrderedDict([(envelope, out)]) if ordered else {envelope: out}
+
+        return out
+
+    return out
+
+
+def _marshal(data, fields, envelope=None, skip_none=False, mask=None, ordered=False):
+    """Takes raw data (in the form of a dict, list, object) and a dict of
+    fields to output and filters the data based on those fields.
+
+    :param data: the actual object(s) from which the fields are taken from
+    :param fields: a dict of whose keys will make up the final serialized
+                   response output
+    :param envelope: optional key that will be used to envelop the serialized
+                     response
+    :param bool skip_none: optional key will be used to eliminate fields
+                           which value is None or the field's key not
+                           exist in data
+    :param bool ordered: Wether or not to preserve order
+
+
+    >>> from flask_restplus import fields, marshal
+    >>> data = { 'a': 100, 'b': 'foo', 'c': None }
+    >>> mfields = { 'a': fields.Raw, 'c': fields.Raw, 'd': fields.Raw }
+
+    >>> marshal(data, mfields)
+    {'a': 100, 'c': None, 'd': None}
+
+    >>> marshal(data, mfields, envelope='data')
+    {'data': {'a': 100, 'c': None, 'd': None}}
+
+    >>> marshal(data, mfields, skip_none=True)
+    {'a': 100}
+
+    >>> marshal(data, mfields, ordered=True)
+    OrderedDict([('a', 100), ('c', None), ('d', None)])
+
+    >>> marshal(data, mfields, envelope='data', ordered=True)
+    OrderedDict([('data', OrderedDict([('a', 100), ('c', None), ('d', None)]))])
+
+    >>> marshal(data, mfields, skip_none=True, ordered=True)
+    OrderedDict([('a', 100)])
+
+    """
     # ugly local import to avoid dependency loop
     from .fields import Wildcard
-
-    def make(cls):
-        if isinstance(cls, type):
-            return cls()
-        return cls
 
     mask = mask or getattr(fields, '__mask__', None)
     fields = getattr(fields, 'resolved', fields)
@@ -66,46 +154,23 @@
         out = [marshal(d, fields, skip_none=skip_none, ordered=ordered) for d in data]
         if envelope:
             out = OrderedDict([(envelope, out)]) if ordered else {envelope: out}
-        return out
-
-<<<<<<< HEAD
-    items = []
-    keys = []
-    for dkey, val in fields.items():
-        key = dkey
-        if isinstance(val, dict):
-            value = marshal(data, val)
-        else:
-            field = make(val)
-            # exclude already parsed keys from the wildcard
-            if isinstance(field, Wildcard) and keys:
-                for tmp in keys:
-                    if tmp not in field.exclude:
-                        field.exclude.append(tmp)
-                keys = []
-            value = field.output(dkey, data)
-            if isinstance(field, Wildcard):
-                key = field.key or dkey
-                items.append((key, value))
-                while True:
-                    value = field.output(dkey, data)
-                    if value is None or value == field.default:
-                        break
-                    key = field.key
-                    items.append((key, value))
-                continue
-        keys.append(key)
-        items.append((key, value))
-
-    items = tuple(items)
-=======
+        return out, False
+
+    has_wildcards = {'present': False}
+
+    def __format_field(key, val):
+        field = make(val)
+        if isinstance(field, Wildcard):
+            has_wildcards['present'] = True
+        value = field.output(key, data, ordered=ordered)
+        return (key, value)
+
     items = (
-        (k, marshal(data, v, skip_none=skip_none, ordered=ordered)
+        (k, marshal(data, v, skip_none=skip_none, ordered=ordered))
         if isinstance(v, dict)
-        else make(v).output(k, data, ordered=ordered))
+        else __format_field(k, v)
         for k, v in iteritems(fields)
     )
->>>>>>> 00d79c1f
 
     if skip_none:
         items = ((k, v) for k, v in items
@@ -116,7 +181,7 @@
     if envelope:
         out = OrderedDict([(envelope, out)]) if ordered else {envelope: out}
 
-    return out
+    return out, has_wildcards['present']
 
 
 class marshal_with(object):
