# -*- coding: utf-8 -*-
from __future__ import unicode_literals

import decimal
import six

from collections import Hashable
from copy import deepcopy
from flask import current_app, request

from werkzeug.datastructures import MultiDict, FileStorage
from werkzeug import exceptions

from .errors import abort, SpecsError
from .marshalling import marshal
from .model import Model


class ParseResult(dict):
    '''
    The default result container as an Object dict.
    '''
    def __getattr__(self, name):
        try:
            return self[name]
        except KeyError:
            raise AttributeError(name)

    def __setattr__(self, name, value):
        self[name] = value


_friendly_location = {
    'json': 'the JSON body',
    'form': 'the post body',
    'args': 'the query string',
    'values': 'the post body or the query string',
    'headers': 'the HTTP headers',
    'cookies': 'the request\'s cookies',
    'files': 'an uploaded file',
}

#: Maps Flask-RESTPlus RequestParser locations to Swagger ones
LOCATIONS = {
    'args': 'query',
    'form': 'formData',
    'headers': 'header',
    'json': 'body',
    'values': 'query',
    'files': 'formData',
}

#: Maps Pyton primitives types to Swagger ones
PY_TYPES = {
    int: 'integer',
    str: 'string',
    bool: 'boolean',
    float: 'number',
    None: 'void'
}

SPLIT_CHAR = ','

text_type = lambda x: six.text_type(x)


class Argument(object):
    '''
    :param name: Either a name or a list of option strings, e.g. foo or -f, --foo.
    :param default: The value produced if the argument is absent from the request.
    :param dest: The name of the attribute to be added to the object
        returned by :meth:`~reqparse.RequestParser.parse_args()`.
    :param bool required: Whether or not the argument may be omitted (optionals only).
    :param string action: The basic type of action to be taken when this argument
        is encountered in the request. Valid options are "store" and "append".
    :param bool ignore: Whether to ignore cases where the argument fails type conversion
    :param type: The type to which the request argument should be converted.
        If a type raises an exception, the message in the error will be returned in the response.
        Defaults to :class:`unicode` in python2 and :class:`str` in python3.
    :param location: The attributes of the :class:`flask.Request` object
        to source the arguments from (ex: headers, args, etc.), can be an
        iterator. The last item listed takes precedence in the result set.
    :param choices: A container of the allowable values for the argument.
    :param help: A brief description of the argument, returned in the
        response when the argument is invalid. May optionally contain
        an "{error_msg}" interpolation token, which will be replaced with
        the text of the error raised by the type converter.
    :param bool case_sensitive: Whether argument values in the request are
        case sensitive or not (this will convert all values to lowercase)
    :param bool store_missing: Whether the arguments default value should
        be stored if the argument is missing from the request.
    :param bool trim: If enabled, trims whitespace around the argument.
    :param bool nullable: If enabled, allows null value in argument.
    '''

    def __init__(self, name, default=None, dest=None, required=False,
                 ignore=False, type=text_type, location=('json', 'values',),
                 choices=(), action='store', help=None, operators=('=',),
                 case_sensitive=True, store_missing=True, trim=False,
                 nullable=True):
        self.name = name
        self.default = default
        self.dest = dest
        self.required = required
        self.ignore = ignore
        self.location = location
        self.type = type
        self.choices = choices
        self.action = action
        self.help = help
        self.case_sensitive = case_sensitive
        self.operators = operators
        self.store_missing = store_missing
        self.trim = trim
        self.nullable = nullable

    def source(self, request):
        '''
        Pulls values off the request in the provided location
        :param request: The flask request object to parse arguments from
        '''
        if isinstance(self.location, six.string_types):
            value = getattr(request, self.location, MultiDict())
            if callable(value):
                value = value()
            if value is not None:
                return value
        else:
            values = MultiDict()
            for l in self.location:
                value = getattr(request, l, None)
                if callable(value):
                    value = value()
                if value is not None:
                    values.update(value)
            return values

        return MultiDict()

    def convert(self, value, op):
        # Don't cast None
        if value is None:
            if not self.nullable:
                raise ValueError('Must not be null!')
            return None

        elif isinstance(self.type, Model) and isinstance(value, dict):
            return marshal(value, self.type)

        # and check if we're expecting a filestorage and haven't overridden `type`
        # (required because the below instantiation isn't valid for FileStorage)
        elif isinstance(value, FileStorage) and self.type == FileStorage:
            return value

        try:
            return self.type(value, self.name, op)
        except TypeError:
            try:
                if self.type is decimal.Decimal:
                    return self.type(str(value), self.name)
                else:
                    return self.type(value, self.name)
            except TypeError:
                return self.type(value)

    def handle_validation_error(self, error, bundle_errors):
        '''
        Called when an error is raised while parsing. Aborts the request
        with a 400 status and an error message

        :param error: the error that was raised
        :param bool bundle_errors: do not abort when first error occurs, return a
            dict with the name of the argument and the error message to be
            bundled
        '''
        help_str = '{0}'.format(self.help) if self.help else ''
        error_str = six.text_type(error)
        error_msg = ' '.join([help_str, error_str]) if help_str else error_str
        errors = {self.name: error_msg}

        if bundle_errors:
            return ValueError(error), errors
        abort(400, 'Input payload validation failed', errors=errors)

    def parse(self, request, bundle_errors=False):
        '''
        Parses argument value(s) from the request, converting according to
        the argument's type.

        :param request: The flask request object to parse arguments from
        :param bool bundle_errors: do not abort when first error occurs, return a
            dict with the name of the argument and the error message to be
            bundled
        '''
        bundle_errors = current_app.config.get('BUNDLE_ERRORS', False) or bundle_errors
        source = self.source(request)

        results = []

        # Sentinels
        _not_found = False
        _found = True

        for operator in self.operators:
            name = self.name + operator.replace('=', '', 1)
            if name in source:
                # Account for MultiDict and regular dict
                if hasattr(source, 'getlist'):
                    values = source.getlist(name)
                else:
                    values = [source.get(name)]

                for value in values:
                    if hasattr(value, 'strip') and self.trim:
                        value = value.strip()
                    if hasattr(value, 'lower') and not self.case_sensitive:
                        value = value.lower()

                        if hasattr(self.choices, '__iter__'):
                            self.choices = [choice.lower() for choice in self.choices]

                    try:
                        if self.action == 'split':
                            value = [self.convert(v, operator) for v in value.split(SPLIT_CHAR)]
                        else:
                            value = self.convert(value, operator)
                    except Exception as error:
                        if self.ignore:
                            continue
                        return self.handle_validation_error(error, bundle_errors)

                    if self.choices and value not in self.choices:
<<<<<<< HEAD
                        msg = '{0} is not a valid choice'.format(value)
                        return self.handle_validation_error(msg, bundle_errors)
=======
                        msg = 'The value \'{0}\' is not a valid choice for \'{1}\'.'.format(value, name)
                        if bundle_errors:
                            return self.handle_validation_error(msg, bundle_errors)
                        self.handle_validation_error(msg, bundle_errors)
>>>>>>> 7405627f

                    if name in request.unparsed_arguments:
                        request.unparsed_arguments.pop(name)
                    results.append(value)

        if not results and self.required:
            if isinstance(self.location, six.string_types):
                location = _friendly_location.get(self.location, self.location)
            else:
                locations = [_friendly_location.get(loc, loc) for loc in self.location]
                location = ' or '.join(locations)
            error_msg = 'Missing required parameter in {0}'.format(location)
            return self.handle_validation_error(error_msg, bundle_errors)

        if not results:
            if callable(self.default):
                return self.default(), _not_found
            else:
                return self.default, _not_found

        if self.action == 'append':
            return results, _found

        if self.action == 'store' or len(results) == 1:
            return results[0], _found
        return results, _found

    @property
    def __schema__(self):
        if self.location == 'cookie':
            return
        param = {
            'name': self.name,
            'in': LOCATIONS.get(self.location, 'query')
        }
        _handle_arg_type(self, param)
        if self.required:
            param['required'] = True
        if self.help:
            param['description'] = self.help
        if self.default is not None:
            param['default'] = self.default() if callable(self.default) else self.default
        if self.action == 'append':
            param['items'] = {'type': param['type']}
            param['type'] = 'array'
            param['collectionFormat'] = 'multi'
        if self.action == 'split':
            param['items'] = {'type': param['type']}
            param['type'] = 'array'
            param['collectionFormat'] = 'csv'
        if self.choices:
            param['enum'] = self.choices
            param['collectionFormat'] = 'multi'
        return param


class RequestParser(object):
    '''
    Enables adding and parsing of multiple arguments in the context of a single request.
    Ex::

        from flask_restplus import RequestParser

        parser = RequestParser()
        parser.add_argument('foo')
        parser.add_argument('int_bar', type=int)
        args = parser.parse_args()

    :param bool trim: If enabled, trims whitespace on all arguments in this parser
    :param bool bundle_errors: If enabled, do not abort when first error occurs,
        return a dict with the name of the argument and the error message to be
        bundled and return all validation errors
    '''

    def __init__(self, argument_class=Argument, result_class=ParseResult,
            trim=False, bundle_errors=False):
        self.args = []
        self.argument_class = argument_class
        self.result_class = result_class
        self.trim = trim
        self.bundle_errors = bundle_errors

    def add_argument(self, *args, **kwargs):
        '''
        Adds an argument to be parsed.

        Accepts either a single instance of Argument or arguments to be passed
        into :class:`Argument`'s constructor.

        See :class:`Argument`'s constructor for documentation on the available options.
        '''

        if len(args) == 1 and isinstance(args[0], self.argument_class):
            self.args.append(args[0])
        else:
            self.args.append(self.argument_class(*args, **kwargs))

        # Do not know what other argument classes are out there
        if self.trim and self.argument_class is Argument:
            # enable trim for appended element
            self.args[-1].trim = kwargs.get('trim', self.trim)

        return self

    def parse_args(self, req=None, strict=False):
        '''
        Parse all arguments from the provided request and return the results as a ParseResult

        :param bool strict: if req includes args not in parser, throw 400 BadRequest exception
        :return: the parsed results as :class:`ParseResult` (or any class defined as :attr:`result_class`)
        :rtype: ParseResult
        '''
        if req is None:
            req = request

        result = self.result_class()

        # A record of arguments not yet parsed; as each is found
        # among self.args, it will be popped out
        req.unparsed_arguments = dict(self.argument_class('').source(req)) if strict else {}
        errors = {}
        for arg in self.args:
            value, found = arg.parse(req, self.bundle_errors)
            if isinstance(value, ValueError):
                errors.update(found)
                found = None
            if found or arg.store_missing:
                result[arg.dest or arg.name] = value
        if errors:
            abort(400, 'Input payload validation failed', errors=errors)

        if strict and req.unparsed_arguments:
            arguments = ', '.join(req.unparsed_arguments.keys())
            msg = 'Unknown arguments: {0}'.format(arguments)
            raise exceptions.BadRequest(msg)

        return result

    def copy(self):
        '''Creates a copy of this RequestParser with the same set of arguments'''
        parser_copy = self.__class__(self.argument_class, self.result_class)
        parser_copy.args = deepcopy(self.args)
        parser_copy.trim = self.trim
        parser_copy.bundle_errors = self.bundle_errors
        return parser_copy

    def replace_argument(self, name, *args, **kwargs):
        '''Replace the argument matching the given name with a new version.'''
        new_arg = self.argument_class(name, *args, **kwargs)
        for index, arg in enumerate(self.args[:]):
            if new_arg.name == arg.name:
                del self.args[index]
                self.args.append(new_arg)
                break
        return self

    def remove_argument(self, name):
        '''Remove the argument matching the given name.'''
        for index, arg in enumerate(self.args[:]):
            if name == arg.name:
                del self.args[index]
                break
        return self

    @property
    def __schema__(self):
        params = []
        locations = set()
        for arg in self.args:
            param = arg.__schema__
            if param:
                params.append(param)
                locations.add(param['in'])
        if 'body' in locations and 'formData' in locations:
            raise SpecsError("Can't use formData and body at the same time")
        return params


def _handle_arg_type(arg, param):
    if isinstance(arg.type, Hashable) and arg.type in PY_TYPES:
        param['type'] = PY_TYPES[arg.type]
    elif hasattr(arg.type, '__apidoc__'):
        param['type'] = arg.type.__apidoc__['name']
        param['in'] = 'body'
    elif hasattr(arg.type, '__schema__'):
        param.update(arg.type.__schema__)
    elif arg.location == 'files':
        param['type'] = 'file'
    else:
        param['type'] = 'string'<|MERGE_RESOLUTION|>--- conflicted
+++ resolved
@@ -230,15 +230,8 @@
                         return self.handle_validation_error(error, bundle_errors)
 
                     if self.choices and value not in self.choices:
-<<<<<<< HEAD
-                        msg = '{0} is not a valid choice'.format(value)
+                        msg = 'The value \'{0}\' is not a valid choice for \'{1}\'.'.format(value, name)
                         return self.handle_validation_error(msg, bundle_errors)
-=======
-                        msg = 'The value \'{0}\' is not a valid choice for \'{1}\'.'.format(value, name)
-                        if bundle_errors:
-                            return self.handle_validation_error(msg, bundle_errors)
-                        self.handle_validation_error(msg, bundle_errors)
->>>>>>> 7405627f
 
                     if name in request.unparsed_arguments:
                         request.unparsed_arguments.pop(name)
