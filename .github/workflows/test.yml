name: Tests
on:
  pull_request:
    branches:
      - "*"
  push:
    branches:
      - "*"
  schedule:
    - cron: "0 1 * * *"
  workflow_dispatch:
jobs:
<<<<<<< HEAD
  # checks:
  #   runs-on: ubuntu-20.04
  #   steps:
  #     - name: Set up Python 3.8
  #       uses: actions/setup-python@v1
  #       with:
  #         python-version: 3.8
  #     - name: Checkout code
  #       uses: actions/checkout@v2
  #     - name: Install dependencies
  #       run: |
  #         python -m pip install --upgrade pip
  #         pip install ".[dev]"
  #     - name: Audit Python packages for known vulnerabilities
  #       run: |
  #         if ! RES=$(ossaudit --installed --config setup.cfg); then
  #           RES="${RES//'%'/'%25'}"
  #           RES="${RES//$'\n'/'%0A'}"
  #           RES="${RES//$'\r'/'%0D'}"
  #           echo "::error ::${RES}"
  #           exit 1
  #         fi
  #         echo ${RES}
  #     - name: Format with black
  #       run: |
  #         if ! RES=$(black --check $(git diff --name-only --diff-filter=AM master -- "*.py") 2>&1); then
  #           RES="${RES//'%'/'%25'}"
  #           RES="${RES//$'\n'/'%0A'}"
  #           RES="${RES//$'\r'/'%0D'}"
  #           echo "::error ::${RES}"
  #           exit 1
  #         fi
  #         echo ${RES}
  unit-tests:
    runs-on: ubuntu-20.04
    strategy:
      matrix:
        python-version: [3.8, '3.10']
=======
  unit-tests:
    runs-on: ubuntu-latest
    strategy:
      matrix:
        python-version: ["3.7", "3.8", "3.9", "3.10", "3.11", "pypy3.8"]
>>>>>>> ad2210ce
    steps:
      - name: Set up Python ${{ matrix.python-version }}
        uses: actions/setup-python@v4
        with:
          python-version: ${{ matrix.python-version }}
      - name: Checkout code
        uses: actions/checkout@v3
      - name: Install dependencies
        run: |
          python -m pip install --upgrade pip
          pip install ".[test]"
      - name: Test with inv
        run: inv cover qa
      - name: Codecov
        uses: codecov/codecov-action@v1
        with:
          file: ./coverage.xml
  bench:
    needs: unit-tests
    runs-on: ubuntu-20.04
    if: github.event_name == 'pull_request'
    steps:
      - name: Set up Python 3.8
        uses: actions/setup-python@v4
        with:
          python-version: "3.8"
      - name: Checkout ${{ github.base_ref }}
        uses: actions/checkout@v3
        with:
          ref: ${{ github.base_ref}}
          path: base
      - name: Checkout ${{ github.ref }}
        uses: actions/checkout@v3
        with:
          ref: ${{ github.ref}}
          path: ref
      - name: Install dev dependencies
        run: |
          python -m pip install --upgrade pip
          pip install -e "base[dev]"
      - name: Install ci dependencies for ${{ github.base_ref }}
        run: pip install -e "base[ci]"
      - name: Benchmarks for ${{ github.base_ref }}
        run: |
          cd base
          inv benchmark --max-time 4 --save
          mv .benchmarks ../ref/
      - name: Install ci dependencies for ${{ github.ref }}
        run: pip install -e "ref[ci]"
      - name: Benchmarks for ${{ github.ref }}
        run: |
          cd ref
          inv benchmark --max-time 4 --compare<|MERGE_RESOLUTION|>--- conflicted
+++ resolved
@@ -10,52 +10,11 @@
     - cron: "0 1 * * *"
   workflow_dispatch:
 jobs:
-<<<<<<< HEAD
-  # checks:
-  #   runs-on: ubuntu-20.04
-  #   steps:
-  #     - name: Set up Python 3.8
-  #       uses: actions/setup-python@v1
-  #       with:
-  #         python-version: 3.8
-  #     - name: Checkout code
-  #       uses: actions/checkout@v2
-  #     - name: Install dependencies
-  #       run: |
-  #         python -m pip install --upgrade pip
-  #         pip install ".[dev]"
-  #     - name: Audit Python packages for known vulnerabilities
-  #       run: |
-  #         if ! RES=$(ossaudit --installed --config setup.cfg); then
-  #           RES="${RES//'%'/'%25'}"
-  #           RES="${RES//$'\n'/'%0A'}"
-  #           RES="${RES//$'\r'/'%0D'}"
-  #           echo "::error ::${RES}"
-  #           exit 1
-  #         fi
-  #         echo ${RES}
-  #     - name: Format with black
-  #       run: |
-  #         if ! RES=$(black --check $(git diff --name-only --diff-filter=AM master -- "*.py") 2>&1); then
-  #           RES="${RES//'%'/'%25'}"
-  #           RES="${RES//$'\n'/'%0A'}"
-  #           RES="${RES//$'\r'/'%0D'}"
-  #           echo "::error ::${RES}"
-  #           exit 1
-  #         fi
-  #         echo ${RES}
-  unit-tests:
-    runs-on: ubuntu-20.04
-    strategy:
-      matrix:
-        python-version: [3.8, '3.10']
-=======
   unit-tests:
     runs-on: ubuntu-latest
     strategy:
       matrix:
         python-version: ["3.7", "3.8", "3.9", "3.10", "3.11", "pypy3.8"]
->>>>>>> ad2210ce
     steps:
       - name: Set up Python ${{ matrix.python-version }}
         uses: actions/setup-python@v4
