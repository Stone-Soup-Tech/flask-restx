import flask
import pytest

from json import dumps, JSONEncoder

from flask import Blueprint, redirect, views
from werkzeug.exceptions import HTTPException, Unauthorized, BadRequest

import flask_restx as restx


# Add a dummy Resource to verify that the app is properly set.
class HelloWorld(restx.Resource):
    def get(self):
        return {}


class APITest(object):
    def test_unauthorized_no_challenge_by_default(self, api, mocker):
        response = mocker.Mock()
        response.headers = {}
        response = api.unauthorized(response)
        assert "WWW-Authenticate" not in response.headers

    @pytest.mark.api(serve_challenge_on_401=True)
    def test_unauthorized(self, api, mocker):
        response = mocker.Mock()
        response.headers = {}
        response = api.unauthorized(response)
        assert response.headers["WWW-Authenticate"] == 'Basic realm="flask-restx"'

    @pytest.mark.options(HTTP_BASIC_AUTH_REALM="Foo")
    @pytest.mark.api(serve_challenge_on_401=True)
    def test_unauthorized_custom_realm(self, api, mocker):
        response = mocker.Mock()
        response.headers = {}
        response = api.unauthorized(response)
        assert response.headers["WWW-Authenticate"] == 'Basic realm="Foo"'

    def test_handle_error_401_no_challenge_by_default(self, api):
        resp = api.handle_error(Unauthorized())
        assert resp.status_code == 401
        assert "WWW-Autheneticate" not in resp.headers

    @pytest.mark.api(serve_challenge_on_401=True)
    def test_handle_error_401_sends_challege_default_realm(self, api):
        exception = HTTPException()
        exception.code = 401
        exception.data = {"foo": "bar"}

        resp = api.handle_error(exception)
        assert resp.status_code == 401
        assert resp.headers["WWW-Authenticate"] == 'Basic realm="flask-restx"'

    @pytest.mark.api(serve_challenge_on_401=True)
    @pytest.mark.options(HTTP_BASIC_AUTH_REALM="test-realm")
    def test_handle_error_401_sends_challege_configured_realm(self, api):
        resp = api.handle_error(Unauthorized())
        assert resp.status_code == 401
        assert resp.headers["WWW-Authenticate"] == 'Basic realm="test-realm"'

    def test_handle_error_does_not_swallow_exceptions(self, api):
        exception = BadRequest("x")

        resp = api.handle_error(exception)
        assert resp.status_code == 400
        assert resp.get_data() == b'{"message": "x"}\n'

    def test_api_representation(self, api):
        @api.representation("foo")
        def foo():
            pass

        assert api.representations["foo"] == foo

    def test_api_base(self, app):
        api = restx.Api(app)
        assert api.urls == {}
        assert api.prefix == ""
        assert api.default_mediatype == "application/json"

    def test_api_delayed_initialization(self, app, client):
        api = restx.Api()
        api.add_resource(HelloWorld, "/", endpoint="hello")
        api.init_app(app)
        assert client.get("/").status_code == 200

    def test_api_prefix(self, app):
        api = restx.Api(app, prefix="/foo")
        assert api.prefix == "/foo"

    @pytest.mark.api(serve_challenge_on_401=True)
    def test_handle_auth(self, api):
        resp = api.handle_error(Unauthorized())
        assert resp.status_code == 401
        expected_data = dumps({"message": Unauthorized.description}) + "\n"
        assert resp.data.decode() == expected_data

        assert "WWW-Authenticate" in resp.headers

    def test_media_types(self, app):
        api = restx.Api(app)

        with app.test_request_context("/foo", headers={"Accept": "application/json"}):
            assert api.mediatypes() == ["application/json"]

    def test_media_types_method(self, app, mocker):
        api = restx.Api(app)

        with app.test_request_context(
            "/foo", headers={"Accept": "application/xml; q=.5"}
        ):
            assert api.mediatypes_method()(mocker.Mock()) == [
                "application/xml",
                "application/json",
            ]

    def test_media_types_q(self, app):
        api = restx.Api(app)

        with app.test_request_context(
            "/foo", headers={"Accept": "application/json; q=1, application/xml; q=.5"}
        ):
            assert api.mediatypes() == ["application/json", "application/xml"]

    def test_decorator(self, mocker, mock_app):
        def return_zero(func):
            return 0

        view = mocker.Mock()
        api = restx.Api(mock_app)
        api.decorators.append(return_zero)
        api.output = mocker.Mock()
        api.add_resource(view, "/foo", endpoint="bar")

        mock_app.add_url_rule.assert_called_with("/foo", view_func=0)

    def test_add_resource_endpoint(self, app, mocker):
        view = mocker.Mock(**{"as_view.return_value.__name__": str("test_view")})

        api = restx.Api(app)
        api.add_resource(view, "/foo", endpoint="bar")

        view.as_view.assert_called_with("bar", api)

    def test_add_two_conflicting_resources_on_same_endpoint(self, app):
        api = restx.Api(app)

        class Foo1(restx.Resource):
            def get(self):
                return "foo1"

        class Foo2(restx.Resource):
            def get(self):
                return "foo2"

        api.add_resource(Foo1, "/foo", endpoint="bar")
        with pytest.raises(ValueError):
            api.add_resource(Foo2, "/foo/toto", endpoint="bar")

    def test_add_the_same_resource_on_same_endpoint(self, app):
        api = restx.Api(app)

        class Foo1(restx.Resource):
            def get(self):
                return "foo1"

        api.add_resource(Foo1, "/foo", endpoint="bar")
        api.add_resource(Foo1, "/foo/toto", endpoint="blah")

        with app.test_client() as client:
            foo1 = client.get("/foo")
            assert foo1.data == b'"foo1"\n'
            foo2 = client.get("/foo/toto")
            assert foo2.data == b'"foo1"\n'

    def test_add_resource(self, mocker, mock_app):
        api = restx.Api(mock_app)
        api.output = mocker.Mock()
        api.add_resource(views.MethodView, "/foo")

        mock_app.add_url_rule.assert_called_with("/foo", view_func=api.output())

    def test_add_resource_kwargs(self, mocker, mock_app):
        api = restx.Api(mock_app)
        api.output = mocker.Mock()
        api.add_resource(views.MethodView, "/foo", defaults={"bar": "baz"})

        mock_app.add_url_rule.assert_called_with(
            "/foo", view_func=api.output(), defaults={"bar": "baz"}
        )

    def test_add_resource_forward_resource_class_parameters(self, app, client):
        api = restx.Api(app)

        class Foo(restx.Resource):
            def __init__(self, api, *args, **kwargs):
                self.one = args[0]
                self.two = kwargs["secret_state"]
                super(Foo, self).__init__(api, *args, **kwargs)

            def get(self):
                return "{0} {1}".format(self.one, self.two)

        api.add_resource(
            Foo,
            "/foo",
            resource_class_args=("wonderful",),
            resource_class_kwargs={"secret_state": "slurm"},
        )

        foo = client.get("/foo")
        assert foo.data == b'"wonderful slurm"\n'

    def test_output_unpack(self, app):
        def make_empty_response():
            return {"foo": "bar"}

        api = restx.Api(app)

        with app.test_request_context("/foo"):
            wrapper = api.output(make_empty_response)
            resp = wrapper()
            assert resp.status_code == 200
            assert resp.data.decode() == '{"foo": "bar"}\n'

    def test_output_func(self, app):
        def make_empty_resposne():
            return flask.make_response("")

        api = restx.Api(app)

        with app.test_request_context("/foo"):
            wrapper = api.output(make_empty_resposne)
            resp = wrapper()
            assert resp.status_code == 200
            assert resp.data.decode() == ""

    def test_resource(self, app, mocker):
        resource = restx.Resource()
        resource.get = mocker.Mock()
        with app.test_request_context("/foo"):
            resource.dispatch_request()

    def test_resource_resp(self, app, mocker):
        resource = restx.Resource()
        resource.get = mocker.Mock()
        with app.test_request_context("/foo"):
            resource.get.return_value = flask.make_response("")
            resource.dispatch_request()

    def test_resource_text_plain(self, app):
        def text(data, code, headers=None):
            return flask.make_response(str(data))

        class Foo(restx.Resource):
            representations = {
                "text/plain": text,
            }

            def get(self):
                return "hello"

        with app.test_request_context("/foo", headers={"Accept": "text/plain"}):
            resource = Foo(None)
            resp = resource.dispatch_request()
            assert resp.data.decode() == "hello"

    @pytest.mark.request_context("/foo")
    def test_resource_error(self, app):
        resource = restx.Resource()
        with pytest.raises(AssertionError):
            resource.dispatch_request()

    @pytest.mark.request_context("/foo", method="HEAD")
    def test_resource_head(self, app):
        resource = restx.Resource()
        with pytest.raises(AssertionError):
            resource.dispatch_request()

    def test_endpoints(self, app):
        api = restx.Api(app)
        api.add_resource(HelloWorld, "/ids/<int:id>", endpoint="hello")
        with app.test_request_context("/foo"):
            assert api._has_fr_route() is False

        with app.test_request_context("/ids/3"):
            assert api._has_fr_route() is True

    def test_url_for(self, app):
        api = restx.Api(app)
        api.add_resource(HelloWorld, "/ids/<int:id>")
        with app.test_request_context("/foo"):
            assert api.url_for(HelloWorld, id=123) == "/ids/123"

    def test_url_for_with_blueprint(self, app):
        """Verify that url_for works when an Api object is mounted on a
        Blueprint.
        """
        api_bp = Blueprint("api", __name__)
        api = restx.Api(api_bp)
        api.add_resource(HelloWorld, "/foo/<string:bar>")
        app.register_blueprint(api_bp)
        with app.test_request_context("/foo"):
            assert api.url_for(HelloWorld, bar="baz") == "/foo/baz"

    def test_exception_header_forwarding_doesnt_duplicate_headers(self, api):
        """Test that HTTPException's headers do not add a duplicate
        Content-Length header

        https://github.com/flask-restful/flask-restful/issues/534
        """
        r = api.handle_error(BadRequest())
        assert len(r.headers.getlist("Content-Length")) == 1

    def test_read_json_settings_from_config(self, app, client):
        class TestConfig(object):
            RESTX_JSON = {"indent": 2, "sort_keys": True, "separators": (", ", ": ")}

        app.config.from_object(TestConfig)
        api = restx.Api(app)

        class Foo(restx.Resource):
            def get(self):
                return {"foo": "bar", "baz": "qux"}

        api.add_resource(Foo, "/foo")

        data = client.get("/foo").data

        expected = b'{\n  "baz": "qux", \n  "foo": "bar"\n}\n'

        assert data == expected

    def test_use_custom_jsonencoder(self, app, client):
        class CabageEncoder(JSONEncoder):
            def default(self, obj):
                return "cabbage"

        class TestConfig(object):
            RESTX_JSON = {"cls": CabageEncoder}

        app.config.from_object(TestConfig)
        api = restx.Api(app)

        class Cabbage(restx.Resource):
            def get(self):
                return {"frob": object()}

        api.add_resource(Cabbage, "/cabbage")

        data = client.get("/cabbage").data

        expected = b'{"frob": "cabbage"}\n'
        assert data == expected

    def test_json_with_no_settings(self, api, client):
        class Foo(restx.Resource):
            def get(self):
                return {"foo": "bar"}

        api.add_resource(Foo, "/foo")

        data = client.get("/foo").data

        expected = b'{"foo": "bar"}\n'
        assert data == expected

    def test_redirect(self, api, client):
        class FooResource(restx.Resource):
            def get(self):
                return redirect("/")

        api.add_resource(FooResource, "/api")

        resp = client.get("/api")
        assert resp.status_code == 302
<<<<<<< HEAD

        # FIXME: did not found where base url is filled in location headers
        # assert resp.headers["Location"] == "http://localhost/"
        assert resp.headers["Location"] == "/"
=======
        # FIXME: The behavior changed somewhere between Flask 2.0.3 and 2.2.x
        assert resp.headers["Location"].endswith("/")
>>>>>>> ad2210ce

    def test_calling_owns_endpoint_before_api_init(self):
        api = restx.Api()
        api.owns_endpoint("endpoint")
        # with pytest.raises(AttributeError):
        # try:
        # except AttributeError as ae:
        #     self.fail(ae.message)<|MERGE_RESOLUTION|>--- conflicted
+++ resolved
@@ -375,15 +375,8 @@
 
         resp = client.get("/api")
         assert resp.status_code == 302
-<<<<<<< HEAD
-
-        # FIXME: did not found where base url is filled in location headers
-        # assert resp.headers["Location"] == "http://localhost/"
-        assert resp.headers["Location"] == "/"
-=======
         # FIXME: The behavior changed somewhere between Flask 2.0.3 and 2.2.x
         assert resp.headers["Location"].endswith("/")
->>>>>>> ad2210ce
 
     def test_calling_owns_endpoint_before_api_init(self):
         api = restx.Api()
