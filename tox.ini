--- conflicted
+++ resolved
@@ -4,11 +4,7 @@
 # and then run "tox" from this directory.
 
 [tox]
-<<<<<<< HEAD
-envlist = py{37,38,310}, doc
-=======
 envlist = py{37, 38, 39, 310, 311}, pypy3.8, doc
->>>>>>> ad2210ce
 
 [testenv]
 commands = {posargs:inv test qa}
